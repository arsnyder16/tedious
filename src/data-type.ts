--- conflicted
+++ resolved
@@ -39,11 +39,8 @@
 import Variant from './data-types/sql-variant';
 
 import { InternalConnectionOptions } from './connection';
-<<<<<<< HEAD
 import { CryptoMetadata } from './always-encrypted/types';
-=======
 import { Collation } from './collation';
->>>>>>> b100407b
 
 export interface Parameter {
   type: DataType;
@@ -68,12 +65,6 @@
   length?: number;
   scale?: number;
   precision?: number;
-  collation?: {
-    lcid: number;
-    flags: number;
-    version: number;
-    sortId: number;
-  };
 
   collation?: Collation;
 
