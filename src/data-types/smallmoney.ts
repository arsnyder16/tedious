import { DataType } from '../data-type';
import MoneyN from './moneyn';
import WritableTrackingBuffer from '../tracking-buffer/writable-tracking-buffer';

const SmallMoney: DataType = {
  id: 0x7A,
  type: 'MONEY4',
  name: 'SmallMoney',

  declaration: function() {
    return 'smallmoney';
  },

  writeTypeInfo: function(buffer) {
    buffer.writeUInt8(MoneyN.id);
    buffer.writeUInt8(4);
  },

  writeParameterData: function(buff, parameter, options, cb) {
    buff.writeBuffer(Buffer.concat(Array.from(this.generate(parameter, options))));
    cb();
  },

  generate: function*(parameter, options) {
    if (parameter.value != null) {
      const buffer = new WritableTrackingBuffer(5);
      buffer.writeUInt8(4);
      buffer.writeInt32LE(parameter.value * 10000);
      yield buffer.data;
    } else {
      const buffer = new WritableTrackingBuffer(1);
      buffer.writeUInt8(0);
      yield buffer.data;
    }
  },

<<<<<<< HEAD
  toBuffer: function(parameter) {
    const value = parameter.value;

    if (value != null) {
      const val = parseFloat(value as string) * 10000;

      // SmallMoney is still 8 bytes, but the first 4 are always ignored
      const result = Buffer.alloc(8);
      result.writeInt32LE(val, 4);

      return result;
    } else {
      return Buffer.from([]);
    }
  },

  validate: function(value):null | number | TypeError {
=======
  validate: function(value): null | number | TypeError {
>>>>>>> e94c4d01
    if (value == null) {
      return null;
    }
    value = parseFloat(value);
    if (isNaN(value)) {
      return new TypeError('Invalid number.');
    }
    if (value < -214748.3648 || value > 214748.3647) {
      return new TypeError('Value must be between -214748.3648 and 214748.3647.');
    }
    return value;
  }
};

export default SmallMoney;
module.exports = SmallMoney;<|MERGE_RESOLUTION|>--- conflicted
+++ resolved
@@ -34,7 +34,6 @@
     }
   },
 
-<<<<<<< HEAD
   toBuffer: function(parameter) {
     const value = parameter.value;
 
@@ -51,10 +50,7 @@
     }
   },
 
-  validate: function(value):null | number | TypeError {
-=======
   validate: function(value): null | number | TypeError {
->>>>>>> e94c4d01
     if (value == null) {
       return null;
     }
