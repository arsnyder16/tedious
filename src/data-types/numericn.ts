import { DataType } from '../data-type';

const NumericN: DataType = {
  id: 0x6C,
  type: 'NUMERICN',
  name: 'NumericN',

  declaration() {
    throw new Error('not implemented');
  },

  generateTypeInfo() {
    throw new Error('not implemented');
  },

<<<<<<< HEAD
  toBuffer() {
=======
  generateParameterLength() {
>>>>>>> e295dee2
    throw new Error('not implemented');
  },

  generateParameterData() {
    throw new Error('not implemented');
  },

  validate() {
    throw new Error('not implemented');
  }
};

export default NumericN;
module.exports = NumericN;<|MERGE_RESOLUTION|>--- conflicted
+++ resolved
@@ -13,11 +13,11 @@
     throw new Error('not implemented');
   },
 
-<<<<<<< HEAD
   toBuffer() {
-=======
+    throw new Error('not implemented');
+  },
+
   generateParameterLength() {
->>>>>>> e295dee2
     throw new Error('not implemented');
   },
 
