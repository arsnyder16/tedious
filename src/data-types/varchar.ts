import { DataType } from '../data-type';
import WritableTrackingBuffer from '../tracking-buffer/writable-tracking-buffer';

const NULL = (1 << 16) - 1;
const MAX = (1 << 16) - 1;
const UNKNOWN_PLP_LEN = Buffer.from([0xfe, 0xff, 0xff, 0xff, 0xff, 0xff, 0xff, 0xff]);
const PLP_TERMINATOR = Buffer.from([0x00, 0x00, 0x00, 0x00]);

const VarChar: { maximumLength: number } & DataType = {
  id: 0xA7,
  type: 'BIGVARCHR',
  name: 'VarChar',
  maximumLength: 8000,

  declaration: function(parameter) {
    const value = parameter.value as any; // Temporary solution. Remove 'any' later.

    let length;
    if (parameter.length) {
      length = parameter.length;
    } else if (value != null) {
      length = value!.toString().length || 1;
    } else if (value === null && !parameter.output) {
      length = 1;
    } else {
      length = this.maximumLength;
    }

    if (length <= this.maximumLength) {
      return 'varchar(' + length + ')';
    } else {
      return 'varchar(max)';
    }
  },

  resolveLength: function(parameter) {
    const value = parameter.value as any; // Temporary solution. Remove 'any' later.

    if (parameter.length != null) {
      return parameter.length;
    } else if (value != null) {
      if (Buffer.isBuffer(parameter.value)) {
        return value.length || 1;
      } else {
        return value.toString().length || 1;
      }
    } else {
      return this.maximumLength;
    }
  },

  generateTypeInfo(parameter) {
    const buffer = Buffer.alloc(8);
    buffer.writeUInt8(this.id, 0);

    if (parameter.length! <= this.maximumLength) {
      buffer.writeUInt16LE(this.maximumLength, 1);
    } else {
      buffer.writeUInt16LE(MAX, 1);
    }
<<<<<<< HEAD

    const collation = Buffer.alloc(5);

    if (parameter.collation != null) {
      const { lcid, flags, version, sortId } = parameter.collation;
      collation.writeUInt8(
        (lcid) & 0xFF,
        0,
      );
      collation.writeUInt8(
        (lcid >> 8) & 0xFF,
        1,
      );
      // byte index 2 contains data for both lcid and flags
      collation.writeUInt8(
        ((lcid >> 16) & 0x0F) | (((flags) & 0x0F) << 4),
        2,
      );
      // byte index 3 contains data for both flags and version
      collation.writeUInt8(
        ((flags) & 0xF0) | ((version) & 0x0F),
        3,
      );
      collation.writeUInt8(
        (sortId) & 0xFF,
        4,
      );
    }

    buffer.writeBuffer(collation);
  },
=======
>>>>>>> ad4ce3f9

    return buffer;
  },

  *generateParameterData(parameter, options) {
    if (parameter.value != null) {
      let value = parameter.value;

      const length = Buffer.byteLength(value, 'ascii');

      if (!Buffer.isBuffer(value)) {
        value = value.toString();
      }

      if (parameter.length! <= this.maximumLength) {
        const buffer = Buffer.alloc(2);
        buffer.writeUInt16LE(length, 0);
        yield buffer;

        if (Buffer.isBuffer(value)) {
          yield value;
        } else {
          yield Buffer.from(value, 'ascii');
        }
      } else {
        yield UNKNOWN_PLP_LEN;

        if (length > 0) {
          const buffer = Buffer.alloc(4);
          buffer.writeUInt32LE(length, 0);
          yield buffer;

          if (Buffer.isBuffer(value)) {
            yield value;
          } else {
            yield Buffer.from(value, 'ascii');
          }
        }

        yield PLP_TERMINATOR;
      }
    } else if (parameter.length! <= this.maximumLength) {
      const buffer = new WritableTrackingBuffer(2);
      buffer.writeUInt16LE(NULL);
      yield buffer.data;
    } else {
      const buffer = new WritableTrackingBuffer(8);
      buffer.writeUInt32LE(0xFFFFFFFF);
      buffer.writeUInt32LE(0xFFFFFFFF);
      yield buffer.data;
    }
  },

  toBuffer: function(parameter) {
    const value = parameter.value as string | Buffer;

    if (value != null) {
      return Buffer.isBuffer(value) ? value : Buffer.from(value);
    } else {
      // PLP NULL
      return Buffer.from([ 0xFF, 0xFF, 0xFF, 0xFF, 0xFF, 0xFF, 0xFF, 0xFF ]);
    }
  },

  validate: function(value): string | null | TypeError {
    if (value == null) {
      return null;
    }
    if (typeof value !== 'string') {
      if (typeof value.toString !== 'function') {
        return TypeError('Invalid string.');
      }
      value = value.toString();
    }
    return value;
  }
};

export default VarChar;
module.exports = VarChar;<|MERGE_RESOLUTION|>--- conflicted
+++ resolved
@@ -58,7 +58,6 @@
     } else {
       buffer.writeUInt16LE(MAX, 1);
     }
-<<<<<<< HEAD
 
     const collation = Buffer.alloc(5);
 
@@ -88,13 +87,10 @@
       );
     }
 
-    buffer.writeBuffer(collation);
-  },
-=======
->>>>>>> ad4ce3f9
-
+    collation.copy(buffer, collation.length); // Ian Fix
     return buffer;
   },
+
 
   *generateParameterData(parameter, options) {
     if (parameter.value != null) {
