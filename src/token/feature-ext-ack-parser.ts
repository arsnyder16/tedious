import Parser from './stream-parser';
import { InternalConnectionOptions } from '../connection';

import { FeatureExtAckToken } from './token';

const FEATURE_ID = {
  SESSIONRECOVERY: 0x01,
  FEDAUTH: 0x02,
  COLUMNENCRYPTION: 0x04,
  GLOBALTRANSACTIONS: 0x05,
  AZURESQLSUPPORT: 0x08,
  UTF8_SUPPORT: 0x0A,
  TERMINATOR: 0xFF
};

function featureExtAckParser(parser: Parser, _options: InternalConnectionOptions, callback: (token: FeatureExtAckToken) => void) {
  let fedAuth: Buffer | undefined;
<<<<<<< HEAD
  let columnEncryption: boolean | undefined;
=======
  let utf8Support: boolean | undefined;
>>>>>>> b100407b

  function next() {
    parser.readUInt8((featureId) => {
      if (featureId === FEATURE_ID.TERMINATOR) {
<<<<<<< HEAD
        return callback(new FeatureExtAckToken({ fedAuth, columnEncryption }));
=======
        return callback(new FeatureExtAckToken(fedAuth, utf8Support));
>>>>>>> b100407b
      }

      parser.readUInt32LE((featureAckDataLen) => {
        parser.readBuffer(featureAckDataLen, (featureData) => {
          switch (featureId) {
            case FEATURE_ID.FEDAUTH:
              fedAuth = featureData;
              break;
            case FEATURE_ID.UTF8_SUPPORT:
              utf8Support = !!featureData[0];
              break;
          }
<<<<<<< HEAD
          if (featureId === FEATURE_ID.COLUMNENCRYPTION) {
            if (1 > featureData.length) {
              throw new Error(`Unsupported featureDataLength ${featureData.length} for feature type ${featureId}`);
            }

            const supportedTceVersion = featureData[0];
            if (0 === supportedTceVersion || supportedTceVersion > 0x01) {
              throw new Error(`Unsupported TceVersion ${supportedTceVersion}`);
            }

            columnEncryption = true;
          }

=======
>>>>>>> b100407b
          next();
        });
      });
    });
  }

  next();
}

export default featureExtAckParser;
module.exports = featureExtAckParser;<|MERGE_RESOLUTION|>--- conflicted
+++ resolved
@@ -15,20 +15,13 @@
 
 function featureExtAckParser(parser: Parser, _options: InternalConnectionOptions, callback: (token: FeatureExtAckToken) => void) {
   let fedAuth: Buffer | undefined;
-<<<<<<< HEAD
+  let utf8Support: boolean | undefined;
   let columnEncryption: boolean | undefined;
-=======
-  let utf8Support: boolean | undefined;
->>>>>>> b100407b
 
   function next() {
     parser.readUInt8((featureId) => {
       if (featureId === FEATURE_ID.TERMINATOR) {
-<<<<<<< HEAD
-        return callback(new FeatureExtAckToken({ fedAuth, columnEncryption }));
-=======
-        return callback(new FeatureExtAckToken(fedAuth, utf8Support));
->>>>>>> b100407b
+        return callback(new FeatureExtAckToken(fedAuth, utf8Support, columnEncryption));
       }
 
       parser.readUInt32LE((featureAckDataLen) => {
@@ -40,23 +33,21 @@
             case FEATURE_ID.UTF8_SUPPORT:
               utf8Support = !!featureData[0];
               break;
-          }
-<<<<<<< HEAD
-          if (featureId === FEATURE_ID.COLUMNENCRYPTION) {
-            if (1 > featureData.length) {
-              throw new Error(`Unsupported featureDataLength ${featureData.length} for feature type ${featureId}`);
+            case FEATURE_ID.COLUMNENCRYPTION: {
+              if (1 > featureData.length) {
+                throw new Error(`Unsupported featureDataLength ${featureData.length} for feature type ${featureId}`);
+              }
+
+              const supportedTceVersion = featureData[0];
+              if (0 === supportedTceVersion || supportedTceVersion > 0x01) {
+                throw new Error(`Unsupported TceVersion ${supportedTceVersion}`);
+              }
+
+              columnEncryption = true;
+              break;
             }
-
-            const supportedTceVersion = featureData[0];
-            if (0 === supportedTceVersion || supportedTceVersion > 0x01) {
-              throw new Error(`Unsupported TceVersion ${supportedTceVersion}`);
-            }
-
-            columnEncryption = true;
           }
 
-=======
->>>>>>> b100407b
           next();
         });
       });
