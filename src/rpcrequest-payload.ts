--- conflicted
+++ resolved
@@ -61,11 +61,7 @@
     const parameters = this.request.parameters;
     const encryptedParams = await this._encryptParameters(parameters);
     for (let i = 0; i < parameters.length; i++) {
-<<<<<<< HEAD
-      yield * this.generateParameter(encryptedParams[i], this.options);
-=======
-      yield * this.generateParameterData(parameters[i]);
->>>>>>> e295dee2
+      yield * this.generateParameter(encryptedParams[i]);
     }
   }
 
@@ -73,11 +69,7 @@
     return indent + ('RPC Request - ' + this.procedure);
   }
 
-<<<<<<< HEAD
-  *generateParameter(parameter: Parameter, options: any) {
-=======
-  * generateParameterData(parameter: Parameter) {
->>>>>>> e295dee2
+  *generateParameter(parameter: Parameter) {
     const buffer = new WritableTrackingBuffer(1 + 2 + Buffer.byteLength(parameter.name, 'ucs-2') + 1);
     buffer.writeBVarchar('@' + parameter.name);
 
@@ -94,11 +86,11 @@
     if (parameter.cryptoMetadata) {
       yield* this._generateEncryptedParameter(parameter);
     } else {
-      yield* this.generateParameterData(parameter, options, true);
-    }
-  }
-
-  *generateParameterData(parameter: Parameter, options: any, writeValue: boolean) {
+      yield* this.generateParameterData(parameter, true);
+    }
+  }
+
+  *generateParameterData(parameter: Parameter, writeValue: boolean) {
     const buffer = new WritableTrackingBuffer(1 + 2 + Buffer.byteLength(parameter.name, 'ucs-2') + 1);
     const param: ParameterData = {
       value: parameter.value,
@@ -129,7 +121,6 @@
       param.scale = type.resolveScale(parameter);
     }
 
-<<<<<<< HEAD
     if (parameter.collation) {
       param.collation = parameter.collation;
     }
@@ -137,7 +128,8 @@
     const typeINfo = type.generateTypeInfo(param, this.options);
     yield typeINfo;
     if (writeValue) {
-      yield* type.generateParameterData(param, options);
+      yield type.generateParameterLength(param, this.options);
+      yield * type.generateParameterData(param, this.options);
     }
   }
 
@@ -149,8 +141,8 @@
       name: parameter.name,
       forceEncrypt: parameter.forceEncrypt
     };
-    yield* this.generateParameterData(encryptedParam, null, true);
-    yield* this.generateParameterData(parameter, null, false);
+    yield* this.generateParameterData(encryptedParam, true);
+    yield* this.generateParameterData(parameter, false);
     yield* this._writeEncryptionMetadata(parameter.cryptoMetadata);
 
   }
@@ -203,11 +195,6 @@
     buffer.writeBuffer(cryptoMetadata.cekEntry.columnEncryptionKeyValues[0].mdVersion);
     buffer.writeUInt8(cryptoMetadata.normalizationRuleVersion[0]);
     yield buffer.data;
-=======
-    yield type.generateTypeInfo(param, this.options);
-    yield type.generateParameterLength(param, this.options);
-    yield * type.generateParameterData(param, this.options);
->>>>>>> e295dee2
   }
 }
 
