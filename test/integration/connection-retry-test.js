const Connection = require('../../src/tedious').Connection;
const fs = require('fs');
const Sinon = require('sinon');
const TransientErrorLookup = require('../../src/transient-error-lookup').TransientErrorLookup;

const getConfig = function() {
<<<<<<< HEAD
  const config = JSON.parse(fs.readFileSync(process.env.HOME + '/.tedious/test-connection.json', 'utf8')).config;
  if (config.authentication) {
    config.authentication.options.password = 'InvalidPassword';
  } else {
    config.password = 'InvalidPassword';
  }

=======
  const config = JSON.parse(fs.readFileSync(require('os').homedir() + '/.tedious/test-connection.json', 'utf8')).config;
  config.password = 'InvalidPassword';
>>>>>>> 4d34d56c
  config.options.maxRetriesOnTransientErrors = 5;
  config.options.connectionRetryInterval = 25;

  return config;
};

exports['connection retry tests'] = {
  setUp: function(done) {
    this.invalidLoginError = 18456;
    this.sinon = Sinon.sandbox.create();
    done();
  },

  tearDown: function(done) {
    this.sinon.restore();
    done();
  },

  'retry specified number of times on transient errors': function(test) {
    const config = getConfig();
    test.expect(config.options.maxRetriesOnTransientErrors + 1);

    this.sinon.stub(TransientErrorLookup.prototype, 'isTransientError', (error) => {
      return error === this.invalidLoginError;
    });

    const connection = new Connection(config);

    connection.on('retry', () => {
      test.ok(true);
    });

    connection.on('connect', (err) => {
      test.ok(err);
    });

    connection.on('end', (info) => {
      test.done();
    });
  },

  'no retries on non-transient errors': function(test) {
    const config = getConfig();
    test.expect(1);

    this.sinon.stub(TransientErrorLookup.prototype, 'isTransientError', (error) => {
      return error !== this.invalidLoginError;
    });

    const connection = new Connection(config);

    connection.on('retry', () => {
      test.ok(false);
    });

    connection.on('connect', (err) => {
      test.ok(err);
    });

    connection.on('end', (info) => {
      test.done();
    });
  },

  'no retries if connection timeout fires': function(test) {
    const config = getConfig();
    config.options.connectTimeout = config.options.connectionRetryInterval / 2;

    const clock = this.sinon.useFakeTimers('setTimeout');

    test.expect(1);

    this.sinon.stub(TransientErrorLookup.prototype, 'isTransientError', (error) => {
      return error === this.invalidLoginError;
    });

    const connection = new Connection(config);

    connection.on('retry', () => {
      test.ok(false);
    });

    connection.on('errorMessage', () => {
      // Forward clock past connectTimeout which is less than retry interval.
      clock.tick(config.options.connectTimeout + 1);
    });

    connection.on('connect', (err) => {
      test.ok(err);
    });

    connection.on('end', (info) => {
      clock.restore();
      test.done();
    });
  },
};<|MERGE_RESOLUTION|>--- conflicted
+++ resolved
@@ -4,18 +4,8 @@
 const TransientErrorLookup = require('../../src/transient-error-lookup').TransientErrorLookup;
 
 const getConfig = function() {
-<<<<<<< HEAD
-  const config = JSON.parse(fs.readFileSync(process.env.HOME + '/.tedious/test-connection.json', 'utf8')).config;
-  if (config.authentication) {
-    config.authentication.options.password = 'InvalidPassword';
-  } else {
-    config.password = 'InvalidPassword';
-  }
-
-=======
   const config = JSON.parse(fs.readFileSync(require('os').homedir() + '/.tedious/test-connection.json', 'utf8')).config;
   config.password = 'InvalidPassword';
->>>>>>> 4d34d56c
   config.options.maxRetriesOnTransientErrors = 5;
   config.options.connectionRetryInterval = 25;
 
