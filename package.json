--- conflicted
+++ resolved
@@ -40,26 +40,16 @@
     "tag": "next"
   },
   "dependencies": {
-<<<<<<< HEAD
-    "@azure/identity": "^1.0.0",
-    "@azure/keyvault-keys": "^4.0.0",
-=======
     "@azure/identity": "^1.3.0",
     "@azure/keyvault-keys": "^4.1.0",
->>>>>>> 3b8d92a5
     "@azure/ms-rest-nodeauth": "^3.0.6",
     "@js-joda/core": "^3.2.0",
     "adal-node": "^0.2.1",
     "bl": "^5.0.0",
     "depd": "^2.0.0",
-<<<<<<< HEAD
     "lru-cache": "^5.1.1",
-    "iconv-lite": "^0.6.2",
-    "jsbi": "^3.1.4",
-=======
     "iconv-lite": "^0.6.3",
     "jsbi": "^3.1.5",
->>>>>>> 3b8d92a5
     "native-duplexpair": "^1.0.0",
     "node-abort-controller": "^2.0.0",
     "punycode": "^2.1.0",
@@ -81,11 +71,7 @@
     "@types/chai": "^4.2.20",
     "@types/depd": "^1.1.32",
     "@types/lru-cache": "^5.1.0",
-<<<<<<< HEAD
-    "@types/mocha": "^8.2.0",
-=======
     "@types/mocha": "^8.2.3",
->>>>>>> 3b8d92a5
     "@types/node": "^14.14.20",
     "@types/sprintf-js": "^1.1.2",
     "@typescript-eslint/eslint-plugin": "^4.28.2",
@@ -99,17 +85,10 @@
     "mocha": "^8.4.0",
     "nyc": "^15.1.0",
     "rimraf": "^3.0.2",
-<<<<<<< HEAD
-    "semantic-release": "^17.4.2",
-    "sinon": "^9.2.3",
-    "typedoc": "^0.20.36",
-    "typescript": "^4.1.3"
-=======
     "semantic-release": "^17.4.4",
     "sinon": "^11.1.1",
     "typedoc": "^0.20.37",
     "typescript": "^4.2.4"
->>>>>>> 3b8d92a5
   },
   "scripts": {
     "docs": "typedoc",
